#ifndef CONFIGPARSER_HPP
#define CONFIGPARSER_HPP

#include <string>
#include <string_view>

#include "Utilities.hpp"

namespace ConfigParserTypes
{
    /**
     * @brief Structure to hold data for a point particle source.
     * @details This structure contains parameters defining a point particle source, including angles and coordinates.
     */
    struct point_source_t
    {
        std::string type;                        ///< Type of the particle (e.g., Ti, Al, Sn).
        size_t count{};                          ///< Number of particles.
        double energy{};                         ///< Energy of the particles in electronvolts (eV).
        double phi{};                            ///< Azimuthal angle φ.
        double theta{};                          ///< Polar (colatitude) angle θ.
        double expansionAngle{};                 ///< Expansion angle θ.
        std::array<double, 3ul> baseCoordinates; ///< Base coordinates [x, y, z].
    };

    /**
     * @brief Structure to hold data for a surface particle source.
     * @details This structure contains parameters defining a surface particle source, including type, count, energy, and coordinates.
     */
    struct surface_source_t
    {
        std::string type;                                                       ///< Type of the particle (e.g., Ti, Al, Sn).
        int count{};                                                            ///< Number of particles.
        double energy{};                                                        ///< Energy of the particles in electronvolts [eV].
        std::unordered_map<std::string, std::vector<double>> baseCoordinates{}; ///< Map of base coordinates and normals.
    };

    /**
     * @brief Structure to hold configuration data.
     * @details This structure contains parameters related to ambient conditions like
     *          temperature, pressure, volume, and energy. It also includes the types of particles
     *          involved and details about the scattering model.
     */
    struct config_data_t
    {
        /* Simulation params. */
        unsigned int num_threads{}; ///< Count of threads to processing.
        double time_step{};         ///< Simulation time step [s].
        double simtime{};           ///< Total simulation time [s].
        double temperature{};       ///< Ambient temperature in Kelvin [K].
        double pressure{};          ///< Ambient pressure in Pascals [Pa].
        ParticleType gas{};         ///< Gas particle type, e.g., N.
        std::string mshfilename;    ///< Filename of the mesh file.
        std::string model;          ///< Scattering model, e.g., HS/VHS/VSS.

        /* Particle source params. */
        std::vector<point_source_t> particleSourcePoints;     ///< Vector of point particle sources.
        std::vector<surface_source_t> particleSourceSurfaces; ///< Vector of surface particle sources.

        /* PIC and FEM params. */
        double edgeSize{};       ///< Edge size of the cubic grid that uses in PIC.
        short desiredAccuracy{}; ///< Calculation accuracy that uses in FEM to define coutn of cubature points for the linear tetrahedron.

        /* Iterative solver parameters. */
        std::string solverName;         ///< Name of the iterative solver.
        int maxIterations{};            ///< Maximum number of iterations for the solver.
        double convergenceTolerance{};  ///< Convergence tolerance for the solver.
        int verbosity{};                ///< Verbosity level of the solver.
        int outputFrequency{};          ///< Frequency of output during the solver execution.
        int numBlocks{};                ///< Number of blocks for the solver.
        int blockSize{};                ///< Block size for the solver.
        int maxRestarts{};              ///< Maximum number of restarts for the solver.
        bool flexibleGMRES{};           ///< Flag for flexible GMRES.
        std::string orthogonalization;  ///< Type of orthogonalization used in the solver.
        bool adaptiveBlockSize{};       ///< Flag for adaptive block size.
        int convergenceTestFrequency{}; ///< Frequency of convergence test during the solver execution.

        /* Boundary conditions. */
        std::vector<std::pair<std::vector<size_t>, double>> boundaryConditions; ///< Boundary conditions data.
        std::unordered_map<size_t, std::vector<double>> nodeValues;             ///< Node values.
        std::vector<size_t> nonChangeableNodes;                                 ///< Non-changeable nodes.
    };
}

using config_data_t = ConfigParserTypes::config_data_t;
using point_source_t = ConfigParserTypes::point_source_t;
using surface_source_t = ConfigParserTypes::surface_source_t;

/**
 * @brief Class for parsing and storing configuration data.
 * @details This class is responsible for parsing configuration data from a given file
 *          and storing it in a structured format. It supports retrieving various
 *          parameters related to ambient conditions, particle types, and scattering model.
 */
class ConfigParser final
{
private:
    config_data_t m_config; ///< Instance of config_data_t to store configuration.

    /// @brief Clearing out all values from the `m_config`.
    void clearConfig() { m_config = config_data_t{}; }

    /**
     * @brief Helper method to get all params from the configuration file.
     * @param config Name of the configuration file.
     */
    void getConfigData(std::string_view config);

public:
    /**
     * @brief Automatically fills configuration from the file.
     * @param config Configuration filename.
     */
    ConfigParser(std::string_view config) { getConfigData(config); }

    /// @brief Dtor. Clears out all the data members.
    ~ConfigParser() { clearConfig(); }

    /* $$$ Getters for all data members from the `config_data_t` structure. $$$ */
    constexpr unsigned int getNumThreads() const { return m_config.num_threads; }
    constexpr double getTimeStep() const { return m_config.time_step; }
    constexpr double getSimulationTime() const { return m_config.simtime; }
    constexpr double getTemperature() const { return m_config.temperature; }
    constexpr double getPressure() const { return m_config.pressure; }
    constexpr ParticleType getGas() const { return m_config.gas; }
<<<<<<< HEAD
    STARTCONSTEXPRFUNC std::string_view getMeshFilename() const { return m_config.mshfilename.data(); }
    STARTCONSTEXPRFUNC std::string_view getScatteringModel() const { return m_config.model.data(); }
=======
    STARTCONSTEXPR std::string_view getMeshFilename() const { return m_config.mshfilename.data(); }
    STARTCONSTEXPR std::string_view getScatteringModel() const { return m_config.model.data(); }
>>>>>>> 9fe1e2fa
    constexpr std::vector<point_source_t> const &getParticleSourcePoints() const { return m_config.particleSourcePoints; }
    constexpr std::vector<surface_source_t> const &getParticleSourceSurfaces() const { return m_config.particleSourceSurfaces; }
    STARTCONSTEXPRFUNC bool isParticleSourcePoint() const { return !m_config.particleSourcePoints.empty(); }
    STARTCONSTEXPRFUNC bool isParticleSourceSurface() const { return !m_config.particleSourceSurfaces.empty(); }
    constexpr double getEdgeSize() const { return m_config.edgeSize; }
    constexpr short getDesiredCalculationAccuracy() const { return m_config.desiredAccuracy; }
<<<<<<< HEAD
    STARTCONSTEXPRFUNC std::string_view getSolverName() const { return m_config.solverName; }
=======
    STARTCONSTEXPR std::string_view getSolverName() const { return m_config.solverName; }
>>>>>>> 9fe1e2fa
    constexpr int getMaxIterations() const { return m_config.maxIterations; }
    constexpr double getConvergenceTolerance() const { return m_config.convergenceTolerance; }
    constexpr int getVerbosity() const { return m_config.verbosity; }
    constexpr int getOutputFrequency() const { return m_config.outputFrequency; }
    constexpr int getNumBlocks() const { return m_config.numBlocks; }
    constexpr int getBlockSize() const { return m_config.blockSize; }
    constexpr int getMaxRestarts() const { return m_config.maxRestarts; }
    constexpr bool getFlexibleGMRES() const { return m_config.flexibleGMRES; }
<<<<<<< HEAD
    STARTCONSTEXPRFUNC std::string_view getOrthogonalization() const { return m_config.orthogonalization; }
=======
    STARTCONSTEXPR std::string_view getOrthogonalization() const { return m_config.orthogonalization; }
>>>>>>> 9fe1e2fa
    constexpr bool getAdaptiveBlockSize() const { return m_config.adaptiveBlockSize; }
    constexpr int getConvergenceTestFrequency() const { return m_config.convergenceTestFrequency; }
    constexpr std::vector<std::pair<std::vector<size_t>, double>> const &getBoundaryConditions() const { return m_config.boundaryConditions; }
    constexpr std::vector<size_t> const &getNonChangeableNodes() const { return m_config.nonChangeableNodes; }
};

#endif // !CONFIGPARSER_HPP<|MERGE_RESOLUTION|>--- conflicted
+++ resolved
@@ -123,24 +123,16 @@
     constexpr double getTemperature() const { return m_config.temperature; }
     constexpr double getPressure() const { return m_config.pressure; }
     constexpr ParticleType getGas() const { return m_config.gas; }
-<<<<<<< HEAD
+
     STARTCONSTEXPRFUNC std::string_view getMeshFilename() const { return m_config.mshfilename.data(); }
     STARTCONSTEXPRFUNC std::string_view getScatteringModel() const { return m_config.model.data(); }
-=======
-    STARTCONSTEXPR std::string_view getMeshFilename() const { return m_config.mshfilename.data(); }
-    STARTCONSTEXPR std::string_view getScatteringModel() const { return m_config.model.data(); }
->>>>>>> 9fe1e2fa
     constexpr std::vector<point_source_t> const &getParticleSourcePoints() const { return m_config.particleSourcePoints; }
     constexpr std::vector<surface_source_t> const &getParticleSourceSurfaces() const { return m_config.particleSourceSurfaces; }
     STARTCONSTEXPRFUNC bool isParticleSourcePoint() const { return !m_config.particleSourcePoints.empty(); }
     STARTCONSTEXPRFUNC bool isParticleSourceSurface() const { return !m_config.particleSourceSurfaces.empty(); }
     constexpr double getEdgeSize() const { return m_config.edgeSize; }
     constexpr short getDesiredCalculationAccuracy() const { return m_config.desiredAccuracy; }
-<<<<<<< HEAD
     STARTCONSTEXPRFUNC std::string_view getSolverName() const { return m_config.solverName; }
-=======
-    STARTCONSTEXPR std::string_view getSolverName() const { return m_config.solverName; }
->>>>>>> 9fe1e2fa
     constexpr int getMaxIterations() const { return m_config.maxIterations; }
     constexpr double getConvergenceTolerance() const { return m_config.convergenceTolerance; }
     constexpr int getVerbosity() const { return m_config.verbosity; }
@@ -149,11 +141,7 @@
     constexpr int getBlockSize() const { return m_config.blockSize; }
     constexpr int getMaxRestarts() const { return m_config.maxRestarts; }
     constexpr bool getFlexibleGMRES() const { return m_config.flexibleGMRES; }
-<<<<<<< HEAD
     STARTCONSTEXPRFUNC std::string_view getOrthogonalization() const { return m_config.orthogonalization; }
-=======
-    STARTCONSTEXPR std::string_view getOrthogonalization() const { return m_config.orthogonalization; }
->>>>>>> 9fe1e2fa
     constexpr bool getAdaptiveBlockSize() const { return m_config.adaptiveBlockSize; }
     constexpr int getConvergenceTestFrequency() const { return m_config.convergenceTestFrequency; }
     constexpr std::vector<std::pair<std::vector<size_t>, double>> const &getBoundaryConditions() const { return m_config.boundaryConditions; }

#ifndef CHARGEDNSITYEQUATIONSOLVER_HPP
#define CHARGEDNSITYEQUATIONSOLVER_HPP

#include "FiniteElementMethod/BoundaryConditions/BoundaryConditionsManager.hpp"
#include "FiniteElementMethod/GSMAssembler.hpp"
#include "FiniteElementMethod/LinearAlgebraManagers/VectorManager.hpp"
#include "PICTypes.hpp"
#include "Utilities/ConfigParser.hpp"

/**
 * @class ChargeDensityEquationSolver
 * @brief A static class providing methods to solve charge density equations.
 *
 * This class offers static methods to process charge density maps, apply boundary conditions,
 * and solve the resulting equations using a configurable matrix equation solver. The solution
 * updates a vector manager, reflecting changes in node potentials and fields.
 */
class ChargeDensityEquationSolver
{
public:
	/**
	 * @brief Solves the charge density equation system at a given time moment.
	 *
	 * This method processes the provided node charge density map and boundary conditions,
	 * constructs the system of equations using the specified assembler, and solves the system.
	 * It also handles writing outputs such as electric potentials and fields to files.
	 *
	 * @param timeMoment The simulation time for which the system is solved.
	 * @param configFilename The configuration file specifying solver parameters and FEM settings.
	 * @param nodeChargeDensityMap A reference to a map containing charge density values per node.
	 * @param gsmAssembler A shared pointer to the GSM assembler that constructs the system matrix.
	 * @param solutionVector A shared pointer to the vector manager storing the computed solution.
	 * @param boundaryConditions A reference to a map defining boundary conditions for specific nodes.
	 *
	 * @throws std::runtime_error If a critical error occurs while parsing the configuration or solving equations.
	 * @throws std::exception For any generic error during processing.
	 */
	static void solve(double timeMoment,
					  std::string_view configFilename,
					  NodeChargeDensitiesMap &nodeChargeDensityMap,
					  std::shared_ptr<GSMAssembler> &gsmAssembler,
					  std::shared_ptr<VectorManager> &solutionVector,
					  BoundaryConditionsMap &boundaryConditions);
<<<<<<< HEAD
};

#endif // !CHARGEDNSITYEQUATIONSOLVER_HPP

#ifndef CHARGEDNSITYEQUATIONSOLVER_HPP
#define CHARGEDNSITYEQUATIONSOLVER_HPP

#include "FiniteElementMethod/BoundaryConditions/BoundaryConditionsManager.hpp"
#include "FiniteElementMethod/GSMAssembler.hpp"
#include "FiniteElementMethod/LinearAlgebraManagers/VectorManager.hpp"
#include "PICTypes.hpp"
#include "Utilities/ConfigParser.hpp"

/**
 * @class ChargeDensityEquationSolver
 * @brief A static class providing methods to solve charge density equations.
 *
 * This class offers static methods to process charge density maps, apply boundary conditions,
 * and solve the resulting equations using a configurable matrix equation solver. The solution
 * updates a vector manager, reflecting changes in node potentials and fields.
 */
class ChargeDensityEquationSolver
{
public:
	/**
	 * @brief Solves the charge density equation system at a given time moment.
	 *
	 * This method processes the provided node charge density map and boundary conditions,
	 * constructs the system of equations using the specified assembler, and solves the system.
	 * It also handles writing outputs such as electric potentials and fields to files.
	 *
	 * @param timeMoment The simulation time for which the system is solved.
	 * @param configFilename The configuration file specifying solver parameters and FEM settings.
	 * @param nodeChargeDensityMap A reference to a map containing charge density values per node.
	 * @param gsmAssembler A shared pointer to the GSM assembler that constructs the system matrix.
	 * @param solutionVector A shared pointer to the vector manager storing the computed solution.
	 * @param boundaryConditions A reference to a map defining boundary conditions for specific nodes.
	 *
	 * @throws std::runtime_error If a critical error occurs while parsing the configuration or solving equations.
	 * @throws std::exception For any generic error during processing.
	 */
	static void solve(double timeMoment, std::string_view configFilename,
					  NodeChargeDensitiesMap &nodeChargeDensityMap,
					  std::shared_ptr<GSMAssembler> &gsmAssembler,
					  std::shared_ptr<VectorManager> &solutionVector,
					  BoundaryConditionsMap &boundaryConditions);
=======
>>>>>>> 6051445f
};

#endif // !CHARGEDNSITYEQUATIONSOLVER_HPP<|MERGE_RESOLUTION|>--- conflicted
+++ resolved
@@ -1,51 +1,3 @@
-#ifndef CHARGEDNSITYEQUATIONSOLVER_HPP
-#define CHARGEDNSITYEQUATIONSOLVER_HPP
-
-#include "FiniteElementMethod/BoundaryConditions/BoundaryConditionsManager.hpp"
-#include "FiniteElementMethod/GSMAssembler.hpp"
-#include "FiniteElementMethod/LinearAlgebraManagers/VectorManager.hpp"
-#include "PICTypes.hpp"
-#include "Utilities/ConfigParser.hpp"
-
-/**
- * @class ChargeDensityEquationSolver
- * @brief A static class providing methods to solve charge density equations.
- *
- * This class offers static methods to process charge density maps, apply boundary conditions,
- * and solve the resulting equations using a configurable matrix equation solver. The solution
- * updates a vector manager, reflecting changes in node potentials and fields.
- */
-class ChargeDensityEquationSolver
-{
-public:
-	/**
-	 * @brief Solves the charge density equation system at a given time moment.
-	 *
-	 * This method processes the provided node charge density map and boundary conditions,
-	 * constructs the system of equations using the specified assembler, and solves the system.
-	 * It also handles writing outputs such as electric potentials and fields to files.
-	 *
-	 * @param timeMoment The simulation time for which the system is solved.
-	 * @param configFilename The configuration file specifying solver parameters and FEM settings.
-	 * @param nodeChargeDensityMap A reference to a map containing charge density values per node.
-	 * @param gsmAssembler A shared pointer to the GSM assembler that constructs the system matrix.
-	 * @param solutionVector A shared pointer to the vector manager storing the computed solution.
-	 * @param boundaryConditions A reference to a map defining boundary conditions for specific nodes.
-	 *
-	 * @throws std::runtime_error If a critical error occurs while parsing the configuration or solving equations.
-	 * @throws std::exception For any generic error during processing.
-	 */
-	static void solve(double timeMoment,
-					  std::string_view configFilename,
-					  NodeChargeDensitiesMap &nodeChargeDensityMap,
-					  std::shared_ptr<GSMAssembler> &gsmAssembler,
-					  std::shared_ptr<VectorManager> &solutionVector,
-					  BoundaryConditionsMap &boundaryConditions);
-<<<<<<< HEAD
-};
-
-#endif // !CHARGEDNSITYEQUATIONSOLVER_HPP
-
 #ifndef CHARGEDNSITYEQUATIONSOLVER_HPP
 #define CHARGEDNSITYEQUATIONSOLVER_HPP
 
@@ -88,8 +40,6 @@
 					  std::shared_ptr<GSMAssembler> &gsmAssembler,
 					  std::shared_ptr<VectorManager> &solutionVector,
 					  BoundaryConditionsMap &boundaryConditions);
-=======
->>>>>>> 6051445f
 };
 
 #endif // !CHARGEDNSITYEQUATIONSOLVER_HPP
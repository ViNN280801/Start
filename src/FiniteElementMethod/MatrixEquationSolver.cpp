<<<<<<< HEAD
=======
#include <format>
>>>>>>> 9fe1e2fa
#include <nlohmann/json.hpp>
using json = nlohmann::json;

#include "FiniteElementMethod/MatrixEquationSolver.hpp"
#include "Utilities/Utilities.hpp"

void MatrixEquationSolver::initialize()
{
    m_A = m_assemblier->getGlobalStiffnessMatrix();
    m_x = Teuchos::rcp(new TpetraVectorType(m_A->getRowMap()));
    m_rhs = m_solutionVector->get();
    m_x->putScalar(0.0); // Initialize solution vector `x` with zeros.
}

MatrixEquationSolver::MatrixEquationSolver(std::shared_ptr<GSMAssemblier> assemblier, std::shared_ptr<VectorManager> solutionVector)
    : m_assemblier(assemblier), m_solutionVector(solutionVector) { initialize(); }

void MatrixEquationSolver::setRHS(const Teuchos::RCP<TpetraVectorType> &rhs) { m_rhs = rhs; }

Scalar MatrixEquationSolver::getScalarFieldValueFromX(size_t nodeID) const
{
    if (m_x.is_null())
        throw std::runtime_error("Solution vector is not initialized");

    // 1. Calculating initial index for `nodeID` node.
    if (nodeID >= m_x->getLocalLength())
        throw std::runtime_error(util::stringify("Node index ", nodeID, " is out of range in the solution vector."));

    Teuchos::ArrayRCP<Scalar const> data{m_x->getData(0)};
    return data[nodeID];
}

std::vector<Scalar> MatrixEquationSolver::getValuesFromX() const
{
    if (m_x.is_null())
        throw std::runtime_error("Solution vector is not initialized");

    Teuchos::ArrayRCP<Scalar const> data{m_x->getData(0)};
    return std::vector<Scalar>(data.begin(), data.end());
}

void MatrixEquationSolver::fillNodesPotential()
{
    if (m_x.is_null())
        throw std::runtime_error("Solution vector is not initialized");

    GlobalOrdinal id{1};
    for (Scalar potential : getValuesFromX())
        m_assemblier->getMeshManager().assignPotential(id++, potential);
}

void MatrixEquationSolver::calculateElectricField()
{
    try
    {
        // Filling node potentials before calculating the electric field in the cell.
        fillNodesPotential();

        // We have map: (Tetrahedron ID | map<Node ID | Basis function gradient math vector (3 components)>).
        // To get electric field of the cell we just need to accumulate all the basis func grads for each node for each tetrahedron:
        // E_cell = Σ(φi⋅∇φi), where i - global index of the node.
        for (auto const &tetrahedronData : m_assemblier->getMeshManager().getMeshComponents())
        {
            MathVector electricField{};
            for (auto const &node : tetrahedronData.nodes)
            {
                if (node.potential && node.nablaPhi)
                    electricField += MathVector(node.nablaPhi.value().x(), node.nablaPhi.value().y(), node.nablaPhi.value().z()) *
                                     node.potential.value();
                else
                {
                    WARNINGMSG(util::stringify("Node potential or nablaPhi is not set for the ",
                                               node.globalNodeId, " vertex of the ", tetrahedronData.globalTetraId, " tetrahedron"));
                }
            }
            m_assemblier->getMeshManager().assignElectricField(tetrahedronData.globalTetraId, Point(electricField.getX(), electricField.getY(), electricField.getZ()));
        }
    }
    catch (std::exception const &ex)
    {
        ERRMSG(ex.what());
    }
    catch (...)
    {
        ERRMSG("Unknown error was occured while writing results to the .pos file");
    }
}

void MatrixEquationSolver::writeElectricPotentialsToPosFile(double time)
{
    if (time < 0)
        throw std::logic_error(util::stringify("Time can't be negative. Passed time is ", time, "."));
    if (m_x.is_null())
    {
        WARNINGMSG("There is nothing to show. Solution vector is empty.");
        return;
    }

    try
    {
        // Define the path to the results directory.
        std::filesystem::path resultsDir{"results"};

        // Check if the directory exists, and create it if it does not.
        if (!std::filesystem::exists(resultsDir))
            std::filesystem::create_directories(resultsDir);

        std::string filepath = (time == 0.0)
                                   ? (resultsDir / "electricPotential_time_0.pos").string()
                                   : (resultsDir.string() + "/electricPotential_time_" + std::to_string(time) + ".pos");
        std::ofstream posFile(filepath);

        posFile << "View \"Scalar Field\" {\n";
        for (auto const &entry : m_assemblier->getMeshManager().getMeshComponents())
        {
            for (short i{}; i < 4; ++i)
            {
                if (!entry.nodes.at(i).potential.has_value())
                {
                    WARNINGMSG(util::stringify("Electic potential for the tetrahedron ", entry.globalTetraId,
                                               " and node ", entry.nodes.at(i).globalNodeId, " is empty"));
                    continue;
                }

                auto node{entry.nodes.at(i)};
                auto globalNodeId{entry.nodes.at(i).globalNodeId};

                double value{getScalarFieldValueFromX(globalNodeId - 1)};
                posFile << "SP("
                        << node.nodeCoords.x() << ", "
                        << node.nodeCoords.y() << ", "
                        << node.nodeCoords.z() << "){"
                        << value << "};\n";
            }
        }
        posFile << "};\n";
        posFile.close();

        LOGMSG(util::stringify("File \'", filepath, "\' was successfully created"));
    }
    catch (std::exception const &ex)
    {
        ERRMSG(ex.what());
    }
    catch (...)
    {
        ERRMSG("Unknown error was occured while writing results to the .pos file");
    }
}

void MatrixEquationSolver::writeElectricFieldVectorsToPosFile(double time)
{
    if (time < 0)
        throw std::logic_error(util::stringify("Time can't be negative. Passed time is ", time, "."));
    if (m_x.is_null())
    {
        WARNINGMSG("There is nothing to show. Solution vector is empty.");
        return;
    }

    try
    {
        std::filesystem::path resultsDir{"results"};

        // Check if the directory exists, and create it if it does not.
        if (!std::filesystem::exists(resultsDir))
            std::filesystem::create_directories(resultsDir);

        std::string filepath = (time == 0.0)
                                   ? (resultsDir / "electricField_time_0.pos").string()
                                   : (resultsDir.string() + "/electricField_time_" + std::to_string(time) + ".pos");
        std::ofstream posFile(filepath);

        posFile << "View \"Vector Field\" {\n";
        for (auto const &entry : m_assemblier->getMeshManager().getMeshComponents())
        {
            if (!entry.electricField.has_value())
            {
                WARNINGMSG(util::stringify("Electic field for the tetrahedron ", entry.globalTetraId, " is empty"));
                continue;
            }

            auto x{entry.getTetrahedronCenter().x()},
                y{entry.getTetrahedronCenter().y()},
                z{entry.getTetrahedronCenter().z()};

            auto fieldVector{entry.electricField.value()};
            posFile << "VP("
                    << x << ", "
                    << y << ", "
                    << z << "){"
                    << fieldVector.x() << ", "
                    << fieldVector.y() << ", "
                    << fieldVector.z() << "};\n";
        }

        posFile << "};\n";
        posFile.close();

        LOGMSG(util::stringify("File \'", filepath, "\' was successfully created"));
    }
    catch (std::exception const &ex)
    {
        ERRMSG(ex.what());
    }
    catch (...)
    {
        ERRMSG("Unknown error was occured while writing results to the .pos file");
    }
}

Teuchos::RCP<Teuchos::ParameterList> MatrixEquationSolver::createSolverParams(std::string_view solverName, int maxIterations,
                                                                              double convergenceTolerance, int verbosity, int outputFrequency, int numBlocks,
                                                                              int blockSize, int maxRestarts, bool flexibleGMRES, std::string_view orthogonalization,
                                                                              bool adaptiveBlockSize, int convergenceTestFrequency)
{
    Teuchos::RCP<Teuchos::ParameterList> params{Teuchos::parameterList()};
    try
    {
        params->set("Maximum Iterations", maxIterations);
        params->set("Convergence Tolerance", convergenceTolerance);
        params->set("Verbosity", verbosity);
        params->set("Output Frequency", outputFrequency);

        if (solverName == "GMRES" || solverName == "Block GMRES")
        {
            params->set("Num Blocks", numBlocks);
            params->set("Block Size", blockSize);
            params->set("Maximum Restarts", maxRestarts);
            params->set("Flexible GMRES", flexibleGMRES);
            params->set("Orthogonalization", orthogonalization.data());
            params->set("Adaptive Block Size", adaptiveBlockSize);
            if (convergenceTestFrequency >= 0)
                params->set("Convergence Test Frequency", convergenceTestFrequency);
        }
        else if (solverName == "CG" || solverName == "Block CG")
        {
            params->set("Block Size", blockSize);
            params->set("Convergence Tolerance", convergenceTolerance);
            params->set("Maximum Iterations", maxIterations);
        }
        else if (solverName == "LSQR")
        {
            params->set("Convergence Tolerance", convergenceTolerance);
            params->set("Maximum Iterations", maxIterations);
        }
        else if (solverName == "MINRES")
        {
            params->set("Convergence Tolerance", convergenceTolerance);
            params->set("Maximum Iterations", maxIterations);
        }
        else
            throw std::invalid_argument(util::stringify("Unsupported solver name: ", solverName));
    }
    catch (std::exception const &ex)
    {
        ERRMSG(ex.what());
    }
    catch (...)
    {
        ERRMSG("Unknown error occurred while setting parameters for the solver.");
    }
    return params;
}

std::pair<std::string, Teuchos::RCP<Teuchos::ParameterList>> MatrixEquationSolver::parseSolverParamsFromJson(std::string_view filename)
{
    if (!std::filesystem::exists(filename))
    {
        throw std::runtime_error("File does not exist: " + std::string(filename));
    }

    if (std::filesystem::path(filename).extension() != ".json")
    {
        throw std::runtime_error("File is not a JSON file: " + std::string(filename));
    }

    std::ifstream file(filename.data());
    if (!file.is_open())
    {
        throw std::runtime_error("Unable to open file: " + std::string(filename));
    }

    json j;
    try
    {
        file >> j;
    }
    catch (json::parse_error const &e)
    {
        throw std::runtime_error("Failed to parse JSON file: " + std::string(filename) + ". Error: " + e.what());
    }

    Teuchos::RCP<Teuchos::ParameterList> params{Teuchos::rcp(new Teuchos::ParameterList())};
    std::string solverName;

    try
    {
        if (j.contains("solverName"))
            solverName = j.at("solverName").get<std::string>();
        if (j.contains("maxIterations"))
            params->set("Maximum Iterations", std::stoi(j.at("maxIterations").get<std::string>()));
        if (j.contains("convergenceTolerance"))
            params->set("Convergence Tolerance", std::stod(j.at("convergenceTolerance").get<std::string>()));
        if (j.contains("verbosity"))
            params->set("Verbosity", std::stoi(j.at("verbosity").get<std::string>()));
        if (j.contains("outputFrequency"))
            params->set("Output Frequency", std::stoi(j.at("outputFrequency").get<std::string>()));
        if (j.contains("numBlocks"))
            params->set("Num Blocks", std::stoi(j.at("numBlocks").get<std::string>()));
        if (j.contains("blockSize"))
            params->set("Block Size", std::stoi(j.at("blockSize").get<std::string>()));
        if (j.contains("maxRestarts"))
            params->set("Maximum Restarts", std::stoi(j.at("maxRestarts").get<std::string>()));
        if (j.contains("flexibleGMRES"))
            params->set("Flexible GMRES", j.at("flexibleGMRES").get<std::string>() == "true");
        if (j.contains("orthogonalization"))
            params->set("Orthogonalization", j.at("orthogonalization").get<std::string>());
        if (j.contains("adaptiveBlockSize"))
            params->set("Adaptive Block Size", j.at("adaptiveBlockSize").get<std::string>() == "true");
        if (j.contains("convergenceTestFrequency"))
            params->set("Convergence Test Frequency", std::stoi(j.at("convergenceTestFrequency").get<std::string>()));
    }
    catch (json::type_error const &e)
    {
        throw std::runtime_error("Type error in JSON file: " + std::string(filename) + ". Error: " + e.what());
    }
    return std::make_pair(solverName, params);
}

void MatrixEquationSolver::solve(std::string_view solverName, Teuchos::RCP<Teuchos::ParameterList> solverParams)
{
    try
    {
<<<<<<< HEAD
#ifdef USE_MPI
=======
>>>>>>> 9fe1e2fa
        Teuchos::ParameterList mueluParams;
        mueluParams.set("verbosity", "high");

        // Use an MPI-capable smoother.
        mueluParams.set("smoother: type", "RELAXATION");
        mueluParams.sublist("smoother: params").set("relaxation: type", "Symmetric Gauss-Seidel");
        mueluParams.sublist("smoother: params").set("relaxation: sweeps", 1);
        mueluParams.sublist("smoother: params").set("relaxation: damping factor", 1.0);

        // Use an appropriate coarse solver.
        mueluParams.set("coarse: type", "RELAXATION");
        mueluParams.sublist("coarse: params").set("relaxation: type", "Symmetric Gauss-Seidel");
        mueluParams.sublist("coarse: params").set("relaxation: sweeps", 1);
        mueluParams.sublist("coarse: params").set("relaxation: damping factor", 1.0);
<<<<<<< HEAD
#endif

        // Initialize the preconditioner with parameters
        Teuchos::RCP<MueLu::TpetraOperator<Scalar, LocalOrdinal, GlobalOrdinal, Node>> M;
=======

        // Initialize the preconditioner with parameters
        Teuchos::RCP<MueLu::TpetraOperator<Scalar, LocalOrdinal, GlobalOrdinal, Node>> M;
        M = MueLu::CreateTpetraPreconditioner<Scalar, LocalOrdinal, GlobalOrdinal, Node>(m_A, mueluParams);
>>>>>>> 9fe1e2fa

#ifdef USE_MPI
        M = MueLu::CreateTpetraPreconditioner<Scalar, LocalOrdinal, GlobalOrdinal, Node>(m_A, mueluParams);
#else
        M = MueLu::CreateTpetraPreconditioner < Scalar, LocalOrdinal, GlobalOridnal, Node(m_A);
#endif

        Teuchos::RCP<Belos::LinearProblem<Scalar, TpetraMultiVector, TpetraOperator>> problem{
            Teuchos::rcp(new Belos::LinearProblem<Scalar, TpetraMultiVector, TpetraOperator>(m_A, m_x, m_rhs))};
        problem->setOperator(m_A);
        problem->setLHS(m_x);
        problem->setRHS(m_rhs);
        problem->setLeftPrec(M);

        if (!problem->setProblem())
            throw std::runtime_error("Failed to set up the linear problem.");

        Belos::SolverFactory<Scalar, TpetraMultiVector, TpetraOperator> factory;
        Teuchos::RCP<Belos::SolverManager<Scalar, TpetraMultiVector, TpetraOperator>> solver{
            factory.create(solverName.data(), solverParams)};
        solver->setProblem(problem);

        Belos::ReturnType result{solver->solve()};
        if (result == Belos::Converged)
        {
<<<<<<< HEAD
            SUCCESSMSG(util::stringify("Belos solver successfully converged in ", solver->getNumIters(), "iterations"));
=======
            SUCCESSMSG("Belos solver successfully converged.");
>>>>>>> 9fe1e2fa
        }
        else
            throw std::runtime_error("Belos solver failed to converge.");
    }
    catch (std::exception const &ex)
    {
        ERRMSG(ex.what());
    }
    catch (...)
    {
        ERRMSG("Solver: Unknown error was occured while trying to solve equation");
    }
}<|MERGE_RESOLUTION|>--- conflicted
+++ resolved
@@ -1,7 +1,3 @@
-<<<<<<< HEAD
-=======
-#include <format>
->>>>>>> 9fe1e2fa
 #include <nlohmann/json.hpp>
 using json = nlohmann::json;
 
@@ -336,10 +332,7 @@
 {
     try
     {
-<<<<<<< HEAD
 #ifdef USE_MPI
-=======
->>>>>>> 9fe1e2fa
         Teuchos::ParameterList mueluParams;
         mueluParams.set("verbosity", "high");
 
@@ -354,18 +347,9 @@
         mueluParams.sublist("coarse: params").set("relaxation: type", "Symmetric Gauss-Seidel");
         mueluParams.sublist("coarse: params").set("relaxation: sweeps", 1);
         mueluParams.sublist("coarse: params").set("relaxation: damping factor", 1.0);
-<<<<<<< HEAD
 #endif
-
-        // Initialize the preconditioner with parameters
+        // Initialize the preconditioner with parameters.
         Teuchos::RCP<MueLu::TpetraOperator<Scalar, LocalOrdinal, GlobalOrdinal, Node>> M;
-=======
-
-        // Initialize the preconditioner with parameters
-        Teuchos::RCP<MueLu::TpetraOperator<Scalar, LocalOrdinal, GlobalOrdinal, Node>> M;
-        M = MueLu::CreateTpetraPreconditioner<Scalar, LocalOrdinal, GlobalOrdinal, Node>(m_A, mueluParams);
->>>>>>> 9fe1e2fa
-
 #ifdef USE_MPI
         M = MueLu::CreateTpetraPreconditioner<Scalar, LocalOrdinal, GlobalOrdinal, Node>(m_A, mueluParams);
 #else
@@ -390,11 +374,7 @@
         Belos::ReturnType result{solver->solve()};
         if (result == Belos::Converged)
         {
-<<<<<<< HEAD
             SUCCESSMSG(util::stringify("Belos solver successfully converged in ", solver->getNumIters(), "iterations"));
-=======
-            SUCCESSMSG("Belos solver successfully converged.");
->>>>>>> 9fe1e2fa
         }
         else
             throw std::runtime_error("Belos solver failed to converge.");

--- conflicted
+++ resolved
@@ -35,21 +35,4 @@
 
       - name: Run tests in Docker container
         run: |
-<<<<<<< HEAD
-          docker run --rm cpptesting-image
-
-      - name: Notify repo author
-        if: success() && github.event_name == 'pull_request'
-        uses: actions/github-script@v7
-        with:
-          github-token: ${{ secrets.GITHUB_TOKEN }}
-          script: |
-            github.issues.createComment({
-              issue_number: context.payload.pull_request.number,
-              owner: context.repo.owner,
-              repo: context.repo.repo,
-              body: '@ViNN280801 C++ tests for the Serial, OpenMP, MPI on Ubuntu 22.04 are passed successfully. Please consider the changes.'
-            })
-=======
-          docker run --rm cpptesting-image
->>>>>>> 72b67893
+          docker run --rm cpptesting-image